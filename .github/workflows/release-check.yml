--- conflicted
+++ resolved
@@ -44,68 +44,5 @@
       - uses: actions-rs/clippy-check@v1
         with:
           token: ${{ secrets.GITHUB_TOKEN }}
-<<<<<<< HEAD
           args: --all-features --target x86_64-unknown-linux-gnu
-=======
-          args: --all-features --target x86_64-unknown-linux-gnu
-  build-docker-image:
-    strategy:
-      matrix:
-        include:
-          - suffix: ''
-            features: ''
-          - suffix: '-testnet'
-            features: 'testnet'
-    runs-on:
-      group: "CPUBound"
-    steps:
-      - uses: actions/checkout@v4
-        with:
-          submodules: recursive
-
-      - name: Set up Docker Buildx
-        uses: docker/setup-buildx-action@v3
-
-      - name: Set sha-short
-        run: echo "GITHUB_SHA_SHORT=$(echo $GITHUB_SHA | cut -c 1-7)" >> $GITHUB_ENV
-
-      - name: Log in to the Container registry
-        uses: docker/login-action@v3
-        with:
-          registry: ${{ env.REGISTRY }}
-          username: ${{ github.actor }}
-          password: ${{ secrets.GITHUB_TOKEN }}
-
-      - name: Extract metadata (tags, labels) for Docker
-        id: meta
-        uses: docker/metadata-action@v5
-        with:
-          images: ${{ env.REGISTRY }}/${{ env.IMAGE_NAME }}${{ matrix.suffix }}
-          tags: |
-            type=sha
-            type=sha,format=long
-            type=ref,event=branch
-            type=raw,value=${{ github.head_ref }}
-
-      - name: Configure sccache
-        uses: actions/github-script@v6
-        with:
-          script: |
-            core.exportVariable('ACTIONS_CACHE_URL', process.env.ACTIONS_CACHE_URL || '');
-            core.exportVariable('ACTIONS_RUNTIME_TOKEN', process.env.ACTIONS_RUNTIME_TOKEN || '');
-
-      - name: Build and push Docker image
-        uses: docker/build-push-action@v5
-        with:
-          context: .
-          push: false
-          tags: ${{ steps.meta.outputs.tags }}
-          labels: ${{ steps.meta.outputs.labels }}
-          build-args: |
-            sha=${{ github.sha }}
-            sha_short=${{ env.GITHUB_SHA_SHORT }}
-            FEATURES=${{ matrix.features }}
-            ACTIONS_CACHE_URL=${{ env.ACTIONS_CACHE_URL }}
-            ACTIONS_RUNTIME_TOKEN=${{ env.ACTIONS_RUNTIME_TOKEN }}
-            SCCACHE_GHA_ENABLED=on
->>>>>>> d2d02610
+          
[package]
name = "tonlibjson-tokio"
version = "0.1.0"
edition = "2021"
authors = ["Andrei Kostylev <a.kostylev@pm.me>"]

[dependencies]
tonlibjson-rs = { path = "../tonlibjson-rs" }
anyhow = "1.0.57"
serde = { version = "1.0.136", features = ["serde_derive"] }
serde_json = "1.0.79"
tokio = { version = "1.18.2", features = ["rt-multi-thread", "sync", "macros", "time", "rt"] }
futures = "0.3.21"
dashmap = "5.3.4"
<<<<<<< HEAD
uuid = { version = "1.0.0", features = ["v4", "fast-rng"] }
tower = { version = "0.4.12", features = ["full"] }
pin-project = "1.0.10"
=======
uuid = { version = "1.1.1", features = ["v4", "fast-rng"] }
>>>>>>> c988fd0c
<|MERGE_RESOLUTION|>--- conflicted
+++ resolved
@@ -12,10 +12,6 @@
 tokio = { version = "1.18.2", features = ["rt-multi-thread", "sync", "macros", "time", "rt"] }
 futures = "0.3.21"
 dashmap = "5.3.4"
-<<<<<<< HEAD
-uuid = { version = "1.0.0", features = ["v4", "fast-rng"] }
+uuid = { version = "1.1.1", features = ["v4", "fast-rng"] }
 tower = { version = "0.4.12", features = ["full"] }
-pin-project = "1.0.10"
-=======
-uuid = { version = "1.1.1", features = ["v4", "fast-rng"] }
->>>>>>> c988fd0c
+pin-project = "1.0.10"